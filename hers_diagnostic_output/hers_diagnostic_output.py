import lattice

from koozie import convert

def element_add(list1, list2):
    number_of_elements = len(list1)
    list3 = [0]*number_of_elements
    for i in range(number_of_elements):
        list3[i] = list1[i] + list2[i]
    return list3

def element_product(list1, list2):
    number_of_elements = len(list1)
    list3 = [0]*number_of_elements
    for i in range(number_of_elements):
        list3[i] = list1[i]*list2[i]
    return list3

class HERSDiagnosticData:

    # Define coefficients 'a' and 'b based on Table 4.1.1(1) in Standard 301 for
    # space heating, space cooling, and water heating
    fuel_coefficients = {("space_heating","ELECTRICITY"):{"a":2.2561,"b":0},
                         ("space_heating","FOSSIL_FUEL"):{"a":1.0943,"b":0.403},
                         ("space_heating","BIOMASS"):{"a":0.885,"b":0.4047},
                         ("space_cooling","ELECTRICITY"):{"a":3.809,"b":0},
                         ("water_heating","ELECTRICITY"):{"a":0.92,"b":0},
                         ("water_heating","FOSSIL_FUEL"):{"a":1.1877,"b":1.013}}

    # Fossil fuel co2e coefficients
    # TODO: biomass is not included, and will need to be added in a future version
    fuel_emission_factors = {'NATURAL_GAS': convert(147.3, "lb/MBtu", "lb/kBtu"),
                             'FUEL_OIL_2': convert(195.9, "lb/MBtu", "lb/kBtu"),
                             'LIQUID_PETROLEUM_GAS': convert(177.8, "lb/MBtu", "lb/kBtu")
                             }

    # define FOSSIL_FUEL types to allocate proper 'a' and 'b' coefficients in fuel_coefficients dictionary
    fossil_fuel_types = ['NATURAL_GAS','FUEL_OIL_2','LIQUID_PETROLEUM_GAS']
    system_types = ['space_heating','space_cooling','water_heating'] 
    other_end_uses = ['lighting_and_appliance','ventilation','dehumidification']

    # '_system_output" and "_energy" are added to simplify code for co2e emission calculation
    # TODO: list comprehension
    system_types_system_output = ['space_heating_system_output','space_cooling_system_output','water_heating_system_output']
    other_end_uses_energy = ['lighting_and_appliance_energy','ventilation_energy','dehumidification_energy']

    INDEX_TOLERANCE = 0.01
    NUMBER_OF_TIMESTEPS = 8760

    def __init__(self, file):
        # load data
        # determine number of sub-systems for each system type (ex. determine number of heating systems)
        self.data = lattice.load(file)
        self.number_of_systems = {}
        for system_type in self.system_types:
            self.number_of_systems[system_type] = len(self.data["rated_home_output"][f"{system_type}_system_output"])

        # initialize energy use for each fuel type and home type to calculate co2e emissions
<<<<<<< HEAD
        # TODO: add reference home
        # TODO: change name to data_cashe
        # TODO: one level is [total energy by fuel type and home]
        # TODO: there will be several layers to the data cashe
        # TODO: loop through home type and fuel type to initialize data cashe dictionary
        # TODO: start with loads, and then afterwards we can add other items to the cashe
=======
>>>>>>> 27d8a953
        self.total_fuel_type_energy = {("ELECTRICITY","rated_home"):[0]*self.NUMBER_OF_TIMESTEPS,
                                ("NATURAL_GAS","rated_home"):0,
                                ("FUEL_OIL_2","rated_home"):0,
                                ("LIQUID_PETROLEUM_GAS","rated_home"):0,
                                ("ELECTRICITY","co2_reference_home"):[0]*self.NUMBER_OF_TIMESTEPS,
                                ("NATURAL_GAS","co2_reference_home"):0,
                                ("FUEL_OIL_2","co2_reference_home"):0,
                                ("LIQUID_PETROLEUM_GAS","co2_reference_home"):0
                                }

        self.emissions = {'rated_home':0,
                          'co2_reference_home':0
                          }

    def get_system_energy_efficiency_coefficient(self,home_type,system_type,system_index):
        # EEC_x for rated home
        # EEC_r for reference home
        # Retrieve energy efficiency coefficient for each system type and sub-system type
        return self.data[f"{home_type}_output"][f"{system_type}_system_output"][system_index]['equipment_efficiency_coefficient']

    def get_system_fuel_type(self,home_type,system_type,system_index):
        # Retrieve fuel type
        return self.data[f"{home_type}_output"][f"{system_type}_system_output"][system_index]['primary_fuel_type']

    def get_system_fuel_type_co2(self,home_type,system_type,system_index):
        # Retrieve fuel type
        return self.data[f"{home_type}_output"][f"{system_type}_system_output"][system_index]['energy_use']

    def get_system_energy_consumption(self,home_type,system_type,system_index):
        # EC_x for rated home
        # EC_r for reference home
        # Retrieve energy consumption for each system type and sub-system type
        energy_consumption = 0
        for energy_use in self.data[f"{home_type}_output"][f"{system_type}_system_output"][system_index]['energy_use']:
            energy_consumption += sum(energy_use['energy'])

        return energy_consumption

    def calculate_normalized_energy_consumption(self,system_type,system_index):
        # nEC_x = EC_x * (a * EEC_x - b) * (EEC_r/EEC_x)
        # Retrieve energy consumption for each sub system and normalize the energy consumption
        # with the proper energy coefficients, 'a' and 'b'
        EC_x = self.get_system_energy_consumption('rated_home',system_type,system_index)
        EEC_x = self.get_system_energy_efficiency_coefficient('rated_home',system_type,system_index)
        EEC_r = self.get_system_energy_efficiency_coefficient('hers_reference_home',system_type,system_index)
        fuel_type = self.get_system_fuel_type('rated_home',system_type,system_index)
        if fuel_type in self.fossil_fuel_types:
            fuel_type = "FOSSIL_FUEL"
        a = self.fuel_coefficients[(system_type,fuel_type)]['a']
        b = self.fuel_coefficients[(system_type,fuel_type)]['b']

        return EC_x * (a * EEC_x - b) * (EEC_r/EEC_x)

    def calculate_system_loads(self,home_type,system_type,system_index):
        # TODO: change name to get_system...
        # TODO: if new calculation --> store, if already calculated --> retrieve
        # REUL
        return sum(self.data[f"{home_type}_output"][f"{system_type}_system_output"][system_index]['load'])

    def calculate_normalized_modified_load(self,system_type,system_index):
        # nMEUL  = REUL * nEC_x / EC_r
        REUL = self.calculate_system_loads('hers_reference_home',system_type,system_index)
        nEC_x = self.calculate_normalized_energy_consumption(system_type,system_index)
        EC_r = self.get_system_energy_consumption('hers_reference_home',system_type,system_index)

        return REUL * nEC_x / EC_r

    def calculate_other_end_use_system_energy_types(self,home_type,other_end_use):
<<<<<<< HEAD
        # sum other end use system energy use (ex. lighting and appliances may use electricity and natural gas; this ensures both natural gas and electricity are accounted for)
=======
        # sum other end use system energy use (ex. heating system may use electricity and natural gas; this ensures both natural gas and electricity are accounted for)
>>>>>>> 27d8a953

        system_total = 0
        home_type_output = self.data[f"{home_type}_output"]
        other_end_use_energy = f"{other_end_use}_energy"

        if other_end_use_energy not in home_type_output:
            return system_total
    
        energy_output = home_type_output[other_end_use_energy]

        for fuel_type_index in range(len(energy_output)):
            system_total += sum(energy_output[fuel_type_index]["energy"])

<<<<<<< HEAD
=======
            system_total += sum(self.data[f"{home_type}_output"][f"{other_end_use}_energy"][system_energy_type]["energy"])

>>>>>>> 27d8a953
        return system_total

    def calculate_other_end_use_energy_consumption(self,home_type):
        # EC for lighting and appliances, ventilation, and dehumidification
        # REC for lighting and appliances, ventilation, and dehumidification

        end_use_total = 0

        for other_end_use in self.other_end_uses:
<<<<<<< HEAD
            end_use_total += self.calculate_other_end_use_system_energy_types(home_type,other_end_use)
=======
            if other_end_use == 'dehumidification':
                # skip dehumidification if not in json file
                if other_end_use in self.data:
                    # if dehumdification exists, then it is added to end_use_total
                    end_use_total += self.calculate_other_end_use_system_energy_types(home_type,other_end_use)
            else:
                # ventilation, and lighting and appliances are added to end_use_total
                end_use_total += self.calculate_other_end_use_system_energy_types(home_type,other_end_use)
>>>>>>> 27d8a953

        return end_use_total

    def calculate_total_normalized_modified_load(self):
        # TnML = nMEUL_HEAT + nMEUL_COOL + nMEUL_HW + EC_LA + EC_VENT + EC_DH

        # Calculate total normalized rated home loads for heating (nMEUL_HEAT), cooling (nMEUL_COOL), and hot water (nMEUL_HW)
        nMEUL_total = 0
        for system_type in self.system_types:
            for system_index in range(self.number_of_systems[system_type]):
                nMEUL_total += self.calculate_normalized_modified_load(system_type,system_index)

        # Calculate rated home other end use energy consumption (lighting and appliances (EC_LA),
        # ventilation (EC_VENT), and dehumidification (EC_DH))
        EC_end_use_total = self.calculate_other_end_use_energy_consumption('rated_home')

        return nMEUL_total + EC_end_use_total

    def calculate_total_reference_home_load(self):
        # TRL = REUL_HEAT + REUL_COOL + REUL_HW + REC_LA + REC_VENT + REC_DH

        # Calculate total reference home loads for heating (REUL_HEAT), cooling (REUL_COOL), and hot water (REUL_HW)
        REUL_total = 0
        for system_type in self.system_types:
            for system_index in range(self.number_of_systems[system_type]):
                REUL_total += self.calculate_system_loads('hers_reference_home',system_type,system_index)

        # Calculate reference home other end use energy consumption (lighting and appliances (REC_LA),
        # ventilation (REC_VENT), and dehumidification (REC_DH))
        REC_system_total = self.calculate_other_end_use_energy_consumption('hers_reference_home')

        return REUL_total + REC_system_total

    def calculate_energy_type_total_energy(self,energy_use,home_type):
        # add annual energy use by fuel type for each system to total_fuel_type_energy dictionary
        # total_fuel_type_energy will be used to sum energy use by fuel type for rated home and co2 reference home and calculate annual co2e emissions

        fuel_type = energy_use["fuel_type"]
        energy = energy_use["energy"]

        if fuel_type == 'ELECTRICITY':
            self.total_fuel_type_energy[(fuel_type,home_type)] = element_add(self.total_fuel_type_energy[(fuel_type,home_type)], energy)
        else:
            self.total_fuel_type_energy[(fuel_type,home_type)] += sum(energy)

    def multiply_energy_use_and_emission_factors(self):
        # multiply co2e emission factors with each fuel type and home type, and then find annual co2e emissions for each home type

        for key in self.total_fuel_type_energy.keys():
            fuel_type = key[0]
            home_type = key[1]
            if fuel_type == "ELECTRICITY":
                # conversion of electricity co2e lb/kWh to lb/kbtu is included in calculation below
                self.emissions[home_type] += convert(sum(element_product(self.data["electricity_co2_emissions_factors"],self.total_fuel_type_energy[(fuel_type,home_type)])), "lb/kWh", "lb/kBtu")
            else:
                self.emissions[home_type] += self.total_fuel_type_energy[(fuel_type,home_type)]*self.fuel_emission_factors[fuel_type]

    def calculate_annual_hourly_co2_emissions(self):
        # retrieve energy use for each subsystem and multiply energy by emissions factors

        for home_type in ['rated_home','co2_reference_home']:
            for system_type in self.data[f"{home_type}_output"]:
                if system_type in self.system_types_system_output:
                    for system_index in range(len(self.data[f"{home_type}_output"][system_type])):
                        for energy_use in self.data[f"{home_type}_output"][system_type][system_index]["energy_use"]:
                            self.calculate_energy_type_total_energy(energy_use,home_type)
                elif system_type in self.other_end_uses_energy:
                    for energy_use in self.data[f"{home_type}_output"][system_type]:
                        self.calculate_energy_type_total_energy(energy_use,home_type)

        self.multiply_energy_use_and_emission_factors()

    def calculate_hers_index(self):
        # ERI = TnML / TRL * 100

        TnML = self.calculate_total_normalized_modified_load()

        TRL = self.calculate_total_reference_home_load()

        return TnML / TRL * 100

    def calculate_carbon_index(self):
        # CO2 Index = ACO2 / ARCO2 * 100

        self.calculate_annual_hourly_co2_emissions()
        ACO2 = self.emissions["rated_home"]
        ARCO2 = self.emissions["co2_reference_home"]

        return ACO2 / ARCO2 * 100

    def check_index_mismatch(self, index_name, calculated_index, output_index):
        difference = calculated_index - output_index
        if abs(difference) > self.INDEX_TOLERANCE:
            raise Exception(f"Calculated {index_name} {calculated_index:.2f} differs from output {index_name} {output_index:.2f} by {difference:.4f}, which is more than {self.INDEX_TOLERANCE:.4f}.")

    def verify_hers_index(self):
        self.check_index_mismatch("HERS Index", self.calculate_hers_index(), self.data['hers_index'])

    def verify_carbon_index(self):
        self.check_index_mismatch("Carbon Index", self.calculate_carbon_index(), self.data['carbon_index'])

    def verify(self):
        self.verify_hers_index()
        self.verify_carbon_index()


# REUL calculation is repeated. This could be simplified by caching data in a dictionary.<|MERGE_RESOLUTION|>--- conflicted
+++ resolved
@@ -56,15 +56,12 @@
             self.number_of_systems[system_type] = len(self.data["rated_home_output"][f"{system_type}_system_output"])
 
         # initialize energy use for each fuel type and home type to calculate co2e emissions
-<<<<<<< HEAD
         # TODO: add reference home
         # TODO: change name to data_cashe
         # TODO: one level is [total energy by fuel type and home]
         # TODO: there will be several layers to the data cashe
         # TODO: loop through home type and fuel type to initialize data cashe dictionary
         # TODO: start with loads, and then afterwards we can add other items to the cashe
-=======
->>>>>>> 27d8a953
         self.total_fuel_type_energy = {("ELECTRICITY","rated_home"):[0]*self.NUMBER_OF_TIMESTEPS,
                                 ("NATURAL_GAS","rated_home"):0,
                                 ("FUEL_OIL_2","rated_home"):0,
@@ -88,6 +85,7 @@
     def get_system_fuel_type(self,home_type,system_type,system_index):
         # Retrieve fuel type
         return self.data[f"{home_type}_output"][f"{system_type}_system_output"][system_index]['primary_fuel_type']
+
 
     def get_system_fuel_type_co2(self,home_type,system_type,system_index):
         # Retrieve fuel type
@@ -133,11 +131,7 @@
         return REUL * nEC_x / EC_r
 
     def calculate_other_end_use_system_energy_types(self,home_type,other_end_use):
-<<<<<<< HEAD
         # sum other end use system energy use (ex. lighting and appliances may use electricity and natural gas; this ensures both natural gas and electricity are accounted for)
-=======
-        # sum other end use system energy use (ex. heating system may use electricity and natural gas; this ensures both natural gas and electricity are accounted for)
->>>>>>> 27d8a953
 
         system_total = 0
         home_type_output = self.data[f"{home_type}_output"]
@@ -151,11 +145,6 @@
         for fuel_type_index in range(len(energy_output)):
             system_total += sum(energy_output[fuel_type_index]["energy"])
 
-<<<<<<< HEAD
-=======
-            system_total += sum(self.data[f"{home_type}_output"][f"{other_end_use}_energy"][system_energy_type]["energy"])
-
->>>>>>> 27d8a953
         return system_total
 
     def calculate_other_end_use_energy_consumption(self,home_type):
@@ -165,18 +154,7 @@
         end_use_total = 0
 
         for other_end_use in self.other_end_uses:
-<<<<<<< HEAD
             end_use_total += self.calculate_other_end_use_system_energy_types(home_type,other_end_use)
-=======
-            if other_end_use == 'dehumidification':
-                # skip dehumidification if not in json file
-                if other_end_use in self.data:
-                    # if dehumdification exists, then it is added to end_use_total
-                    end_use_total += self.calculate_other_end_use_system_energy_types(home_type,other_end_use)
-            else:
-                # ventilation, and lighting and appliances are added to end_use_total
-                end_use_total += self.calculate_other_end_use_system_energy_types(home_type,other_end_use)
->>>>>>> 27d8a953
 
         return end_use_total
 
