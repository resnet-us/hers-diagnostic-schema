--- conflicted
+++ resolved
@@ -6,12 +6,7 @@
 
 [tool.poetry.dependencies]
 python = "^3.8"
-<<<<<<< HEAD
-lattice = {git = "https://github.com/bigladder/lattice.git", branch = "232-updates"} #{path = "../lattice", develop = true} # "0.1.4"
-koozie = "*"
-=======
 lattice = {git = "https://github.com/bigladder/lattice.git", branch = "main"} # {git = "https://github.com/bigladder/lattice.git", branch = "main"} #{path = "../lattice", develop = true} # "0.1.4"
->>>>>>> 28d8d524
 
 [tool.poetry.dev-dependencies]
 doit = "0.36.0"
